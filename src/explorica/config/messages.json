--- conflicted
+++ resolved
@@ -24,15 +24,13 @@
     "warns":
     {
         "multicollinearity": "Matrix of predictors is linearly dependent (multicollinearity detected). Interpret results with caution.",
-<<<<<<< HEAD
+        "data_quality":
+        {
+            "outliers_on_zero_variance_f": "features ({}) have zero or very small variance: outliers cannot exist in constant series."
+        },
         "DataVisualizer":
         {
             "categories_exceeds_palette_f": "Number of categories ({}) exceeds the palette size ({}). Colors may repeat."
-=======
-        "data_quality":
-        {
-            "outliers_on_zero_variance_f": "features ({}) have zero or very small variance: outliers cannot exist in constant series."
->>>>>>> 2f57b1fa
         }
     }
 }