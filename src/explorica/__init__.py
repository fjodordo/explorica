"""
Explorica — a Python framework for simplified exploratory data analysis (EDA).

Features include:
- Data cleaning and categorization
- Automated feature engineering
- Outlier detection and handling
- Data visualization
- Feature interaction analysis
"""
import logging

<<<<<<< HEAD
from .data_preprocessor import DataPreprocessor
from .feature_engineer import FeatureEngineer
from .outlier_handler import OutlierHandler
=======
from .visualizer import DataVisualizer
>>>>>>> 2f57b1fa

__version__ = "0.1.1"

__all__ = ["DataVisualizer"]

logger = logging.getLogger("explorica")
if not logger.hasHandlers():
    handler = logging.StreamHandler()
    handler.setFormatter(logging.Formatter("[%(levelname)s] %(name)s: %(message)s"))
    logger.addHandler(handler)
logger.setLevel(logging.WARNING)<|MERGE_RESOLUTION|>--- conflicted
+++ resolved
@@ -10,13 +10,7 @@
 """
 import logging
 
-<<<<<<< HEAD
-from .data_preprocessor import DataPreprocessor
-from .feature_engineer import FeatureEngineer
-from .outlier_handler import OutlierHandler
-=======
 from .visualizer import DataVisualizer
->>>>>>> 2f57b1fa
 
 __version__ = "0.1.1"
 
