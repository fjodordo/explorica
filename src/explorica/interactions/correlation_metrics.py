--- conflicted
+++ resolved
@@ -145,15 +145,10 @@
         computing :math:`\\chi^2` (only affects :math:`2 \\times 2` contingency tables).
         """
 
-<<<<<<< HEAD
-        vutils.validate_lenghts_match(
-            x, y, err_msg="Length of 'x' must match length of 'y'"
-=======
         validate_lengths_match(
             x,
             y,
             err_msg="Length of 'x' must match length of 'y'",
->>>>>>> 3c11eae1
         )
         validate_array_not_contains_nan(
             x,
